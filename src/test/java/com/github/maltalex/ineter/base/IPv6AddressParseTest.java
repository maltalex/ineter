--- conflicted
+++ resolved
@@ -1,207 +1,198 @@
-/**
- * Copyright (c) 2018, Ineter Contributors
- *
- * This Source Code Form is subject to the terms of the Mozilla Public
- * License, v. 2.0. If a copy of the MPL was not distributed with this
- * file, You can obtain one at http://mozilla.org/MPL/2.0/.
- */
-package com.github.maltalex.ineter.base;
-
-import static org.junit.jupiter.api.Assertions.assertEquals;
-import static org.junit.jupiter.api.Assertions.assertFalse;
-import static org.junit.jupiter.api.Assertions.assertThrows;
-import static org.junit.jupiter.api.Assertions.assertTrue;
-import static org.junit.jupiter.api.Assertions.fail;
-
-import java.net.InetAddress;
-import java.net.UnknownHostException;
-import java.util.ArrayList;
-import java.util.List;
-import java.util.Random;
-import java.util.stream.Collectors;
-import java.util.stream.IntStream;
-
-import org.junit.jupiter.api.Test;
-import org.junit.jupiter.params.ParameterizedTest;
-import org.junit.jupiter.params.provider.CsvSource;
-import org.junit.jupiter.params.provider.MethodSource;
-import org.junit.jupiter.params.provider.ValueSource;
-import org.junit.platform.runner.JUnitPlatform;
-import org.junit.runner.RunWith;
-
-<<<<<<< HEAD
-=======
-import com.github.maltalex.ineter.base.IPv6Address;
-import com.github.maltalex.ineter.base.ZonedIPv6Address;
-
-import static org.junit.jupiter.api.Assertions.*;
-
->>>>>>> 92e3d104
-@RunWith(JUnitPlatform.class)
-public class IPv6AddressParseTest {
-
-	// Do not rename used by @MethodSource below
-	public static List<String> generateIP6AddressStrings() {
-		return generateIP6AddressStrings(0, 10_000, true);
-	}
-
-	public static List<String> generateIP6AddressStrings(int seed, int count, boolean brackets) {
-		List<String> addresses = new ArrayList<>(count);
-		Random r = new Random(seed);
-
-		for (int i = 0; i < count; i++) {
-			List<String> currentAddress = new ArrayList<>(8);
-
-			for (int j = 0; j < 8; j++) {
-				currentAddress.add(Integer.toHexString(r.nextInt(Short.MAX_VALUE + 1)));
-			}
-
-			// 50% Chance of double colon
-			if (r.nextBoolean()) {
-				int first = r.nextInt(8); // First part to erase
-				int last = first + r.nextInt(8 - first); // Last part to erase
-
-				// Set one part to either "", ":" or "::"
-				currentAddress.set(first, (first == 0 ? ":" : "") + (last == 7 ? ":" : ""));
-				for (int j = ++first; j <= last; j++) { // Delete parts
-					currentAddress.remove(first);
-				}
-			}
-			if (brackets && r.nextBoolean()) {
-				addresses.add('[' + String.join(":", currentAddress) + ']');
-			} else {
-				addresses.add(String.join(":", currentAddress));
-			}
-		}
-		return addresses;
-	}
-
-	@ParameterizedTest
-	@ValueSource(strings = { "abcd:dbca:1234:4321:aabb:bbaa:ccdd:ddcc", "A:B:C:D:E:F:a:B", "::1", "1::", "1::1",
-			"1:2:3:4:5:6:7:8", "12:34:56::abcd", "::", "1:02:003:0004::", "1000:200:30:4::" })
-	void passeAndToString(String addressStr) throws UnknownHostException {
-		String java = InetAddress.getByName(addressStr).getHostAddress();
-		IPv6Address ineter = IPv6Address.of(addressStr);
-		assertFalse(ineter.isZoned());
-		assertEquals(java, ineter.toString());
-	}
-
-	@ParameterizedTest
-	@MethodSource("generateIP6AddressStrings")
-	void randomAddressesCompareParsing(String addressStr) throws UnknownHostException {
-		String java = InetAddress.getByName(addressStr).getHostAddress();
-		String ineter = IPv6Address.of(addressStr).toString();
-		assertEquals(java, ineter);
-	}
-
-	@ParameterizedTest
-	@ValueSource(strings = { "[::1]", "[1::]", "[1::1]", "[1:2:3:4:5:6:7:8]", "[12:34:56::abcd]", "[::]",
-			"[abcd:dbca:1234:4321:aabb:bbaa:ccdd:ddcc]", "[A:B:C:D:E:F:a:B]" })
-	void validBrackets(String addressStr) throws UnknownHostException {
-		String java = InetAddress.getByName(addressStr).getHostAddress();
-		String ineter = IPv6Address.of(addressStr).toString();
-		assertEquals(java, ineter);
-	}
-
-	@ParameterizedTest
-	@ValueSource(strings = { "::1]", "[1::" })
-	void invalidBrackets(String addressStr) {
-		assertThrows(IllegalArgumentException.class, () -> IPv6Address.of(addressStr));
-	}
-
-	@ParameterizedTest
-	@ValueSource(strings = { "", "1", "[0000:0000:0000:0000:0000:0000:0000:00001]", })
-	void badLength(String addressStr) {
-		try {
-			IPv6Address.of(addressStr);
-		} catch (IllegalArgumentException e) {
-			assertTrue(e.getMessage().contains("length"));
-			return;
-		}
-		fail("Exception expected!");
-	}
-
-	@ParameterizedTest
-	@ValueSource(strings = { "00001:0000:0000:0000:0000:0000:0000:000", "0000:00001:0000:0000:0000:0000:0000:000",
-			"0000:0000:00001:0000:0000:0000:0000:000", "0000:0000:0000:00001:0000:0000:0000:000",
-			"0000:0000:0000:0000:00001:0000:0000:000", "0000:0000:0000:0000:0000:00001:0000:000",
-			"0000:0000:0000:0000:0000:0000:00001:000", "000:0000:0000:0000:0000:0000:0000:00001", "00001:",
-			"0000:00001:", "0000:0000:00001::", "0000:0000:0000:00001::", "::00001:0000:0000:0000", "::00001:0000:0000",
-			"::00001:0000", "::00001" })
-	void tooManyDigitsInPart(String addressStr) {
-		try {
-			IPv6Address.of(addressStr);
-		} catch (IllegalArgumentException e) {
-			assertTrue(e.getMessage().contains("digits"));
-			return;
-		}
-		fail("Exception expected!");
-	}
-
-	@ParameterizedTest
-	@ValueSource(strings = { "1:1", "[1:1]", "1:1:1", "::1:1:1:1:1:1:1:1", "1:1:1:1:1:1:1:1:1", "1:1:1:1:1:1:1:1:1:1",
-			"1:1:1:1:1:1:1:1:1:1:1", "1:1:1:1:1:1:1:1:1:1:1:1", "::1:1:1:1:1:1:1:1:1", "1::1:1:1:1:1:1:1:1",
-			"1:1::1:1:1:1:1:1:1", "1:1:1::1:1:1:1:1:1", "1:1:1:1::1:1:1:1:1", "1:1:1:1:1::1:1:1:1",
-			"1:1:1:1:1:1::1:1:1", "1:1:1:1:1:1:1::1:1", "1:1:1:1:1:1:1:1::1", "1:1:1:1:1:1:1:1:1::", })
-	void numberOfParts(String addressStr) {
-		try {
-			IPv6Address.of(addressStr);
-		} catch (IllegalArgumentException e) {
-			assertTrue(e.getMessage().contains("parts"));
-			return;
-		}
-		fail("Exception expected!");
-	}
-
-	@ParameterizedTest
-	@ValueSource(strings = { "1:::1:1:1:1:1:1:1", "1:1:::1:1:1:1:1:1", "1:1:1:::1:1:1:1:1", "1:1:1:1:::1:1:1:1",
-			"1:1:1:1:1:::1:1:1", "1:1:1:1:1:1:::1:1", "1:1:1:1:1:1:::1:1", "1:1:1:1:1:1:1:::1", "1:1:1:1:1:1:1:1:::",
-			"1::1:1:1:1:1:1::1", "1:1::1:1:1:1:1::1", "1:1:1::1:1:1:1::1", "1:1:1:1::1:1:1::1", "1:1:1:1:1::1:1::1",
-			"1:1:1:1:1:1::1::1", "1:1:1:1:1:1::1::1", "::1:1:1:1:1:1:1:1::", })
-	void badColons(String addressStr) {
-		try {
-			IPv6Address.of(addressStr);
-		} catch (IllegalArgumentException e) {
-			assertTrue(e.getMessage().contains("colon"));
-			return;
-		}
-		fail("Exception expected!");
-	}
-
-	@ParameterizedTest
-	@CsvSource({ "::1%eth0,eth0", "::%eth0,eth0", "1234:1234:1234:1234:1234:1234:1234:1234%blah,blah" })
-	void zoned(String addressStr, String zone) {
-		IPv6Address of = IPv6Address.of(addressStr);
-		assertTrue(of instanceof ZonedIPv6Address);
-		assertTrue(of.isZoned());
-		ZonedIPv6Address zoned = (ZonedIPv6Address) of;
-		assertEquals(zoned.getZone(), zone);
-	}
-
-	@Test
-	void illegalChar() {
-		List<Character> charsNoDigits = IntStream.range(0, 128).mapToObj(c -> (char) c)
-				.filter(c -> Character.digit(c, 16) == -1)
-				.filter(c -> !(c.equals(':') || c.equals('%') || c.equals(']') || c.equals('[')))
-				.collect(Collectors.toList());
-		for (Character c : charsNoDigits) {
-			try {
-				IPv6Address.of("1::" + c); // After colons
-			} catch (IllegalArgumentException e) {
-				assertTrue(e.getMessage().contains("character"));
-				continue;
-			}
-			fail("Exception expected!");
-		}
-
-		for (Character c : charsNoDigits) {
-			try {
-				IPv6Address.of(c + "::1"); // Before colons
-			} catch (IllegalArgumentException e) {
-				assertTrue(e.getMessage().contains("character"));
-				continue;
-			}
-			fail("Exception expected!");
-		}
-	}
-}
+/**
+ * Copyright (c) 2018, Ineter Contributors
+ *
+ * This Source Code Form is subject to the terms of the Mozilla Public
+ * License, v. 2.0. If a copy of the MPL was not distributed with this
+ * file, You can obtain one at http://mozilla.org/MPL/2.0/.
+ */
+package com.github.maltalex.ineter.base;
+
+import java.net.InetAddress;
+import java.net.UnknownHostException;
+import java.util.ArrayList;
+import java.util.List;
+import java.util.Random;
+import java.util.stream.Collectors;
+import java.util.stream.IntStream;
+
+import org.junit.jupiter.api.Test;
+import org.junit.jupiter.params.ParameterizedTest;
+import org.junit.jupiter.params.provider.CsvSource;
+import org.junit.jupiter.params.provider.MethodSource;
+import org.junit.jupiter.params.provider.ValueSource;
+import org.junit.platform.runner.JUnitPlatform;
+import org.junit.runner.RunWith;
+
+import com.github.maltalex.ineter.base.IPv6Address;
+import com.github.maltalex.ineter.base.ZonedIPv6Address;
+
+import static org.junit.jupiter.api.Assertions.*;
+
+@RunWith(JUnitPlatform.class)
+public class IPv6AddressParseTest {
+
+	// Do not rename used by @MethodSource below
+	public static List<String> generateIP6AddressStrings() {
+		return generateIP6AddressStrings(0, 10_000, true);
+	}
+
+	public static List<String> generateIP6AddressStrings(int seed, int count, boolean brackets) {
+		List<String> addresses = new ArrayList<>(count);
+		Random r = new Random(seed);
+
+		for (int i = 0; i < count; i++) {
+			List<String> currentAddress = new ArrayList<>(8);
+
+			for (int j = 0; j < 8; j++) {
+				currentAddress.add(Integer.toHexString(r.nextInt(Short.MAX_VALUE + 1)));
+			}
+
+			// 50% Chance of double colon
+			if (r.nextBoolean()) {
+				int first = r.nextInt(8); // First part to erase
+				int last = first + r.nextInt(8 - first); // Last part to erase
+
+				// Set one part to either "", ":" or "::"
+				currentAddress.set(first, (first == 0 ? ":" : "") + (last == 7 ? ":" : ""));
+				for (int j = ++first; j <= last; j++) { // Delete parts
+					currentAddress.remove(first);
+				}
+			}
+			if (brackets && r.nextBoolean()) {
+				addresses.add('[' + String.join(":", currentAddress) + ']');
+			} else {
+				addresses.add(String.join(":", currentAddress));
+			}
+		}
+		return addresses;
+	}
+
+	@ParameterizedTest
+	@ValueSource(strings = { "abcd:dbca:1234:4321:aabb:bbaa:ccdd:ddcc", "A:B:C:D:E:F:a:B", "::1", "1::", "1::1",
+			"1:2:3:4:5:6:7:8", "12:34:56::abcd", "::", "1:02:003:0004::", "1000:200:30:4::" })
+	void passeAndToString(String addressStr) throws UnknownHostException {
+		String java = InetAddress.getByName(addressStr).getHostAddress();
+		IPv6Address ineter = IPv6Address.of(addressStr);
+		assertFalse(ineter.isZoned());
+		assertEquals(java, ineter.toString());
+	}
+
+	@ParameterizedTest
+	@MethodSource("generateIP6AddressStrings")
+	void randomAddressesCompareParsing(String addressStr) throws UnknownHostException {
+		String java = InetAddress.getByName(addressStr).getHostAddress();
+		String ineter = IPv6Address.of(addressStr).toString();
+		assertEquals(java, ineter);
+	}
+
+	@ParameterizedTest
+	@ValueSource(strings = { "[::1]", "[1::]", "[1::1]", "[1:2:3:4:5:6:7:8]", "[12:34:56::abcd]", "[::]",
+			"[abcd:dbca:1234:4321:aabb:bbaa:ccdd:ddcc]", "[A:B:C:D:E:F:a:B]" })
+	void validBrackets(String addressStr) throws UnknownHostException {
+		String java = InetAddress.getByName(addressStr).getHostAddress();
+		String ineter = IPv6Address.of(addressStr).toString();
+		assertEquals(java, ineter);
+	}
+
+	@ParameterizedTest
+	@ValueSource(strings = { "::1]", "[1::" })
+	void invalidBrackets(String addressStr) {
+		assertThrows(IllegalArgumentException.class, () -> IPv6Address.of(addressStr));
+	}
+
+	@ParameterizedTest
+	@ValueSource(strings = { "", "1", "[0000:0000:0000:0000:0000:0000:0000:00001]", })
+	void badLength(String addressStr) {
+		try {
+			IPv6Address.of(addressStr);
+		} catch (IllegalArgumentException e) {
+			assertTrue(e.getMessage().contains("length"));
+			return;
+		}
+		fail("Exception expected!");
+	}
+
+	@ParameterizedTest
+	@ValueSource(strings = { "00001:0000:0000:0000:0000:0000:0000:000", "0000:00001:0000:0000:0000:0000:0000:000",
+			"0000:0000:00001:0000:0000:0000:0000:000", "0000:0000:0000:00001:0000:0000:0000:000",
+			"0000:0000:0000:0000:00001:0000:0000:000", "0000:0000:0000:0000:0000:00001:0000:000",
+			"0000:0000:0000:0000:0000:0000:00001:000", "000:0000:0000:0000:0000:0000:0000:00001", "00001:",
+			"0000:00001:", "0000:0000:00001::", "0000:0000:0000:00001::", "::00001:0000:0000:0000", "::00001:0000:0000",
+			"::00001:0000", "::00001" })
+	void tooManyDigitsInPart(String addressStr) {
+		try {
+			IPv6Address.of(addressStr);
+		} catch (IllegalArgumentException e) {
+			assertTrue(e.getMessage().contains("digits"));
+			return;
+		}
+		fail("Exception expected!");
+	}
+
+	@ParameterizedTest
+	@ValueSource(strings = { "1:1", "[1:1]", "1:1:1", "::1:1:1:1:1:1:1:1", "1:1:1:1:1:1:1:1:1", "1:1:1:1:1:1:1:1:1:1",
+			"1:1:1:1:1:1:1:1:1:1:1", "1:1:1:1:1:1:1:1:1:1:1:1", "::1:1:1:1:1:1:1:1:1", "1::1:1:1:1:1:1:1:1",
+			"1:1::1:1:1:1:1:1:1", "1:1:1::1:1:1:1:1:1", "1:1:1:1::1:1:1:1:1", "1:1:1:1:1::1:1:1:1",
+			"1:1:1:1:1:1::1:1:1", "1:1:1:1:1:1:1::1:1", "1:1:1:1:1:1:1:1::1", "1:1:1:1:1:1:1:1:1::", })
+	void numberOfParts(String addressStr) {
+		try {
+			IPv6Address.of(addressStr);
+		} catch (IllegalArgumentException e) {
+			assertTrue(e.getMessage().contains("parts"));
+			return;
+		}
+		fail("Exception expected!");
+	}
+
+	@ParameterizedTest
+	@ValueSource(strings = { "1:::1:1:1:1:1:1:1", "1:1:::1:1:1:1:1:1", "1:1:1:::1:1:1:1:1", "1:1:1:1:::1:1:1:1",
+			"1:1:1:1:1:::1:1:1", "1:1:1:1:1:1:::1:1", "1:1:1:1:1:1:::1:1", "1:1:1:1:1:1:1:::1", "1:1:1:1:1:1:1:1:::",
+			"1::1:1:1:1:1:1::1", "1:1::1:1:1:1:1::1", "1:1:1::1:1:1:1::1", "1:1:1:1::1:1:1::1", "1:1:1:1:1::1:1::1",
+			"1:1:1:1:1:1::1::1", "1:1:1:1:1:1::1::1", "::1:1:1:1:1:1:1:1::", })
+	void badColons(String addressStr) {
+		try {
+			IPv6Address.of(addressStr);
+		} catch (IllegalArgumentException e) {
+			assertTrue(e.getMessage().contains("colon"));
+			return;
+		}
+		fail("Exception expected!");
+	}
+
+	@ParameterizedTest
+	@CsvSource({ "::1%eth0,eth0", "::%eth0,eth0", "1234:1234:1234:1234:1234:1234:1234:1234%blah,blah" })
+	void zoned(String addressStr, String zone) {
+		IPv6Address of = IPv6Address.of(addressStr);
+		assertTrue(of instanceof ZonedIPv6Address);
+		assertTrue(of.isZoned());
+		ZonedIPv6Address zoned = (ZonedIPv6Address) of;
+		assertEquals(zoned.getZone(), zone);
+	}
+
+	@Test
+	void illegalChar() {
+		List<Character> charsNoDigits = IntStream.range(0, 128).mapToObj(c -> (char) c)
+				.filter(c -> Character.digit(c, 16) == -1)
+				.filter(c -> !(c.equals(':') || c.equals('%') || c.equals(']') || c.equals('[')))
+				.collect(Collectors.toList());
+		for (Character c : charsNoDigits) {
+			try {
+				IPv6Address.of("1::" + c); // After colons
+			} catch (IllegalArgumentException e) {
+				assertTrue(e.getMessage().contains("character"));
+				continue;
+			}
+			fail("Exception expected!");
+		}
+
+		for (Character c : charsNoDigits) {
+			try {
+				IPv6Address.of(c + "::1"); // Before colons
+			} catch (IllegalArgumentException e) {
+				assertTrue(e.getMessage().contains("character"));
+				continue;
+			}
+			fail("Exception expected!");
+		}
+	}
+}