--- conflicted
+++ resolved
@@ -7,8 +7,6 @@
  */
 package com.github.maltalex.ineter.range;
 
-import static java.lang.String.format;
-
 import java.net.Inet4Address;
 import java.util.ArrayList;
 import java.util.Arrays;
@@ -68,11 +66,7 @@
 	 * Parses the given String into an {@link IPv4Range} The String can be
 	 * either a single address, a range such as "192.168.0.0-192.168.1.2" or a
 	 * subnet such as "192.168.0.0/16"
-<<<<<<< HEAD
-	 *
-=======
 	 * 
->>>>>>> 92e3d104
 	 * @param from
 	 *            - a String representation of a single IPv4 address, a range or
 	 *            a subnet
@@ -94,7 +88,7 @@
 
 		if (this.firstAddress.compareTo(lastAddress) > 0) {
 			throw new IllegalArgumentException(
-					format("The first address in the range (%s) has to be lower than the last address (%s)",
+					String.format("The first address in the range (%s) has to be lower than the last address (%s)",
 							firstAddress.toString(), lastAddress.toString()));
 		}
 	}
@@ -203,55 +197,6 @@
 
 		return result;
 	}
-<<<<<<< HEAD
-
-	/**
-	 * Merges adjacent ranges to the bigger ones
-	 *
-	 * @param addressesToMerge
-	 *            ranges to merge
-	 * @return list of merged ranges
-	 */
-	public static List<IPv4Range> merge(IPv4Range... addressesToMerge) {
-		return merge(Arrays.asList(addressesToMerge));
-	}
-
-	/**
-	 * Merges adjacent ranges to the bigger ones
-	 *
-	 * @param addressesToMerge
-	 *            ranges to merge
-	 * @return list of merged ranges
-	 */
-	public static List<IPv4Range> merge(Collection<IPv4Range> addressesToMerge) {
-		return merge(addressesToMerge, IPv4Range::of);
-	}
-
-	/**
-	 * Extends this range with adjacent one
-	 *
-	 * @param extension
-	 *            adjacent range to be merged with current one
-	 * @return merged range
-	 * @throws IllegalArgumentException
-	 *             extension range is not adjacent with this one
-	 */
-	public IPv4Range extend(IPv4Range extension) throws IllegalArgumentException {
-		return IPRange.extend(this, extension, IPv4Range::of);
-	}
-
-	/**
-	 * Extends this range with adjacent IPv4 address
-	 *
-	 * @param extension
-	 *            adjacent address to be merged with current range
-	 * @return merged range
-	 * @throws IllegalArgumentException
-	 *             extension address is not adjacent with this range
-	 */
-	public IPv4Range extend(IPv4Address extension) throws IllegalArgumentException {
-		return extend(IPv4Range.of(extension));
-=======
 	
 	@Override
 	public int intLength() {
@@ -266,6 +211,5 @@
 	@Override
 	public IPv4Range withLast(IPv4Address address) {
 		return IPv4Range.of(this.getFirst(), address);
->>>>>>> 92e3d104
 	}
 }