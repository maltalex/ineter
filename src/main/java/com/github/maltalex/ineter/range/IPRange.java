/**
 * Copyright (c) 2018, Ineter Contributors
 * <p>
 * This Source Code Form is subject to the terms of the Mozilla Public
 * License, v. 2.0. If a copy of the MPL was not distributed with this
 * file, You can obtain one at http://mozilla.org/MPL/2.0/.
 */
package com.github.maltalex.ineter.range;

import java.io.Serializable;
import java.util.ArrayList;
<<<<<<< HEAD
import java.util.Collection;
import java.util.Collections;
import java.util.Comparator;
=======
>>>>>>> 92e3d104
import java.util.Iterator;
import java.util.List;

import com.github.maltalex.ineter.base.ExtendedIPAddress;

<<<<<<< HEAD
public abstract class IPRange<T extends ExtendedIPAddress<T>> implements Iterable<T>, Serializable {

	private static final long serialVersionUID = 1L;

	protected static <T> T parseRange(String from, BiFunction<String, String, ? extends T> rangeProducer,
			Function<String, ? extends T> subnetProducer) {
		String[] parts = from.split("-");
		if (parts.length == 2) {
			return rangeProducer.apply(parts[0].trim(), parts[1].trim());
		} else if (parts.length == 1) {
			if (from.contains("/")) {
				return subnetProducer.apply(from);
			}
			return rangeProducer.apply(parts[0].trim(), parts[0].trim());
		} else {
			throw new IllegalArgumentException(
					String.format("Inappropriate format for address range string %s.", from));
		}
	}
=======
public interface IPRange<I extends IPAddress & Comparable<I>, L extends Number & Comparable<L>> extends Iterable<I>, Serializable {
>>>>>>> 92e3d104

	public I getFirst();

	public I getLast();

	/**
	 * Checks whether this range has any overlapping addresses with a given
	 * range. To check whether all addresses are contained, use
	 * {@link IPRange#contains(IPRange)}
	 *
	 * @param range
	 *            the range to check for overlap
	 * @return true if the given range overlaps with this one
	 */
	default boolean overlaps(IPRange<I,L> range) {
		// Either one of the ends of the other range is within this one
		// Or this range is completely inside the other range. In that case,
		// it's enough to check just one of the edges of this range
		return this.contains(range.getFirst()) || this.contains(range.getLast()) || range.contains(this.getFirst());
	}

	/**
	 * Checks whether this range is adjacent to another one without overlap
	 * between the two
	 *
	 * @param other
	 *            range to check adjacency with the current one
	 * @return true - is adjacent, false - is not adjacent
	 */
	public <R extends IPRange<T>> boolean isAdjacent(R other) {
		return (this.getFirst().isAdjacentTo(other.getLast()) || this.getLast().isAdjacentTo(other.getFirst()))
				&& !this.overlaps(other);
	}

	/**
	 * Checks whether a given address is inside this range
	 *
	 * @param ip
	 * @return true if the given address is inside this range
	 */
	default boolean contains(I ip) {
		return this.getFirst().compareTo(ip) <= 0 && this.getLast().compareTo(ip) >= 0;
	}

	/**
	 * Checks whether this range contains all addresses of a given range. To
	 * check for partial overlap, use {@link IPRange#overlaps(IPRange)}
	 *
	 * @param range
	 *            range to check
	 * @return true if the entire given range is contained within this range
	 */
	default boolean contains(IPRange<I,L> range) {
		return this.contains(range.getFirst()) && this.contains(range.getLast());
	}

	/**
	 * Returns the number of addresses in the range
	 *
	 * @return number of addresses in the range
	 */
	public L length();

	/**
	 * Returns the number of addresses in the range
	 * 
	 * If the number is larger than Integer.MAX_VALUE, returns Integer.MAX_VALUE
	 * 
	 * @return number of addresses in the range, up to Integer.MAX_VALUE
	 */
	public int intLength();

	@Override
	default Iterator<I> iterator() {
		return iterator(false);
	}

	/**
	 * Returns an iterator that optionally skips both the first and last
	 * addresses in the range
	 *
	 * @param trim
	 *            set to true to skip first and last addresses
	 * @return a new iterator instance
	 */
	default Iterator<I> iterator(boolean trim) {
		return iterator(trim, trim);
	}

	/**
	 * Returns an iterator that optionally skips the first, last or both
	 * addresses in the range
	 *
	 * @param skipFirst
	 *            set to true to skip the first address
	 * @param skipLast
	 *            set to true to skip the last addresses
	 * @return a new iterator instance
	 */
	public Iterator<I> iterator(boolean skipFirst, boolean skipLast);

	/**
	 * Calculates and returns the minimal list of Subnets that compose this
	 * address range.
	 *
	 * @return a list of Subnets that compose this address range
	 */
<<<<<<< HEAD
	public abstract List<? extends IPSubnet<? extends T>> toSubnets();

	protected static <T extends ExtendedIPAddress<T>, R extends IPRange<T>> List<R> merge(Collection<R> rangesToMerge,
			BiFunction<T, T, R> rangeProducer) {
		ArrayList<R> sortedRanges = new ArrayList<>(rangesToMerge);
		Collections.sort(sortedRanges, Comparator.comparing(R::getFirst));

		int mergedRangeIndex = 0, candidateIndex = 0;
		while (candidateIndex < sortedRanges.size()) {
			R mergedRange = sortedRanges.get(candidateIndex++); // Grab first
																// un-merged
																// range
			T mergedRangeStart = mergedRange.getFirst();
			// While subsequent ranges overlap (or are adjacent), keep expanding
			// the merged range
			while (candidateIndex < sortedRanges.size()
					&& overlapsOrAdjacent(mergedRange, sortedRanges.get(candidateIndex))) {
				T pendingRangeEnd = max(mergedRange.getLast(), sortedRanges.get(candidateIndex).getLast());
				mergedRange = rangeProducer.apply(mergedRangeStart, pendingRangeEnd);
				candidateIndex++;
			}
			sortedRanges.set(mergedRangeIndex++, mergedRange);
		}

		return new ArrayList<>(sortedRanges.subList(0, mergedRangeIndex));
	}

	protected static <T extends ExtendedIPAddress<T>, R extends IPRange<T>> R extend(R self, R extension,
			BiFunction<T, T, R> rangeProducer) {
		if (self.equals(extension)) {
			return self;
		}
		if (!self.isAdjacent(extension)) {
			throw new IllegalArgumentException(String.format("Extension %s is not adjacent to this range %s",
					extension.toString(), self.toString()));
		}
		return rangeProducer.apply(min(self.getFirst(), extension.getFirst()),
				max(self.getLast(), extension.getLast()));
	}

	private static <T extends ExtendedIPAddress<T>, R extends IPRange<T>> boolean overlapsOrAdjacent(R first,
			R second) {
		return first.overlaps(second) || first.isAdjacent(second);
	}

	private static <T extends Comparable<T>> T max(T a, T b) {
		return a.compareTo(b) >= 0 ? a : b;
	}

	private static <T extends Comparable<T>> T min(T a, T b) {
		return a.compareTo(b) < 0 ? a : b;
	}
=======
	public List<? extends IPSubnet<I, L>> toSubnets();

	/**
	 * Returns the list of addresses contained in the range. The list is
	 * {@link IPRange#intLength()} elements long (up to Integer.MAX_VALUE)
	 * 
	 * @return The list of addresses contained in the range
	 */
	default List<I> toList() {
		ArrayList<I> list = new ArrayList<>(this.intLength());
		Iterator<I> iter = this.iterator();
		for (int i = 0; i < this.intLength(); i++) {
			list.add(iter.next());
		}
		return list;
	}

	public IPRange<I,L> withLast(I address);
	 
	public IPRange<I,L> withFirst(I address);
>>>>>>> 92e3d104
}
<|MERGE_RESOLUTION|>--- conflicted
+++ resolved
@@ -1,228 +1,132 @@
-/**
- * Copyright (c) 2018, Ineter Contributors
- * <p>
- * This Source Code Form is subject to the terms of the Mozilla Public
- * License, v. 2.0. If a copy of the MPL was not distributed with this
- * file, You can obtain one at http://mozilla.org/MPL/2.0/.
- */
-package com.github.maltalex.ineter.range;
-
-import java.io.Serializable;
-import java.util.ArrayList;
-<<<<<<< HEAD
-import java.util.Collection;
-import java.util.Collections;
-import java.util.Comparator;
-=======
->>>>>>> 92e3d104
-import java.util.Iterator;
-import java.util.List;
-
-import com.github.maltalex.ineter.base.ExtendedIPAddress;
-
-<<<<<<< HEAD
-public abstract class IPRange<T extends ExtendedIPAddress<T>> implements Iterable<T>, Serializable {
-
-	private static final long serialVersionUID = 1L;
-
-	protected static <T> T parseRange(String from, BiFunction<String, String, ? extends T> rangeProducer,
-			Function<String, ? extends T> subnetProducer) {
-		String[] parts = from.split("-");
-		if (parts.length == 2) {
-			return rangeProducer.apply(parts[0].trim(), parts[1].trim());
-		} else if (parts.length == 1) {
-			if (from.contains("/")) {
-				return subnetProducer.apply(from);
-			}
-			return rangeProducer.apply(parts[0].trim(), parts[0].trim());
-		} else {
-			throw new IllegalArgumentException(
-					String.format("Inappropriate format for address range string %s.", from));
-		}
-	}
-=======
-public interface IPRange<I extends IPAddress & Comparable<I>, L extends Number & Comparable<L>> extends Iterable<I>, Serializable {
->>>>>>> 92e3d104
-
-	public I getFirst();
-
-	public I getLast();
-
-	/**
-	 * Checks whether this range has any overlapping addresses with a given
-	 * range. To check whether all addresses are contained, use
-	 * {@link IPRange#contains(IPRange)}
-	 *
-	 * @param range
-	 *            the range to check for overlap
-	 * @return true if the given range overlaps with this one
-	 */
-	default boolean overlaps(IPRange<I,L> range) {
-		// Either one of the ends of the other range is within this one
-		// Or this range is completely inside the other range. In that case,
-		// it's enough to check just one of the edges of this range
-		return this.contains(range.getFirst()) || this.contains(range.getLast()) || range.contains(this.getFirst());
-	}
-
-	/**
-	 * Checks whether this range is adjacent to another one without overlap
-	 * between the two
-	 *
-	 * @param other
-	 *            range to check adjacency with the current one
-	 * @return true - is adjacent, false - is not adjacent
-	 */
-	public <R extends IPRange<T>> boolean isAdjacent(R other) {
-		return (this.getFirst().isAdjacentTo(other.getLast()) || this.getLast().isAdjacentTo(other.getFirst()))
-				&& !this.overlaps(other);
-	}
-
-	/**
-	 * Checks whether a given address is inside this range
-	 *
-	 * @param ip
-	 * @return true if the given address is inside this range
-	 */
-	default boolean contains(I ip) {
-		return this.getFirst().compareTo(ip) <= 0 && this.getLast().compareTo(ip) >= 0;
-	}
-
-	/**
-	 * Checks whether this range contains all addresses of a given range. To
-	 * check for partial overlap, use {@link IPRange#overlaps(IPRange)}
-	 *
-	 * @param range
-	 *            range to check
-	 * @return true if the entire given range is contained within this range
-	 */
-	default boolean contains(IPRange<I,L> range) {
-		return this.contains(range.getFirst()) && this.contains(range.getLast());
-	}
-
-	/**
-	 * Returns the number of addresses in the range
-	 *
-	 * @return number of addresses in the range
-	 */
-	public L length();
-
-	/**
-	 * Returns the number of addresses in the range
-	 * 
-	 * If the number is larger than Integer.MAX_VALUE, returns Integer.MAX_VALUE
-	 * 
-	 * @return number of addresses in the range, up to Integer.MAX_VALUE
-	 */
-	public int intLength();
-
-	@Override
-	default Iterator<I> iterator() {
-		return iterator(false);
-	}
-
-	/**
-	 * Returns an iterator that optionally skips both the first and last
-	 * addresses in the range
-	 *
-	 * @param trim
-	 *            set to true to skip first and last addresses
-	 * @return a new iterator instance
-	 */
-	default Iterator<I> iterator(boolean trim) {
-		return iterator(trim, trim);
-	}
-
-	/**
-	 * Returns an iterator that optionally skips the first, last or both
-	 * addresses in the range
-	 *
-	 * @param skipFirst
-	 *            set to true to skip the first address
-	 * @param skipLast
-	 *            set to true to skip the last addresses
-	 * @return a new iterator instance
-	 */
-	public Iterator<I> iterator(boolean skipFirst, boolean skipLast);
-
-	/**
-	 * Calculates and returns the minimal list of Subnets that compose this
-	 * address range.
-	 *
-	 * @return a list of Subnets that compose this address range
-	 */
-<<<<<<< HEAD
-	public abstract List<? extends IPSubnet<? extends T>> toSubnets();
-
-	protected static <T extends ExtendedIPAddress<T>, R extends IPRange<T>> List<R> merge(Collection<R> rangesToMerge,
-			BiFunction<T, T, R> rangeProducer) {
-		ArrayList<R> sortedRanges = new ArrayList<>(rangesToMerge);
-		Collections.sort(sortedRanges, Comparator.comparing(R::getFirst));
-
-		int mergedRangeIndex = 0, candidateIndex = 0;
-		while (candidateIndex < sortedRanges.size()) {
-			R mergedRange = sortedRanges.get(candidateIndex++); // Grab first
-																// un-merged
-																// range
-			T mergedRangeStart = mergedRange.getFirst();
-			// While subsequent ranges overlap (or are adjacent), keep expanding
-			// the merged range
-			while (candidateIndex < sortedRanges.size()
-					&& overlapsOrAdjacent(mergedRange, sortedRanges.get(candidateIndex))) {
-				T pendingRangeEnd = max(mergedRange.getLast(), sortedRanges.get(candidateIndex).getLast());
-				mergedRange = rangeProducer.apply(mergedRangeStart, pendingRangeEnd);
-				candidateIndex++;
-			}
-			sortedRanges.set(mergedRangeIndex++, mergedRange);
-		}
-
-		return new ArrayList<>(sortedRanges.subList(0, mergedRangeIndex));
-	}
-
-	protected static <T extends ExtendedIPAddress<T>, R extends IPRange<T>> R extend(R self, R extension,
-			BiFunction<T, T, R> rangeProducer) {
-		if (self.equals(extension)) {
-			return self;
-		}
-		if (!self.isAdjacent(extension)) {
-			throw new IllegalArgumentException(String.format("Extension %s is not adjacent to this range %s",
-					extension.toString(), self.toString()));
-		}
-		return rangeProducer.apply(min(self.getFirst(), extension.getFirst()),
-				max(self.getLast(), extension.getLast()));
-	}
-
-	private static <T extends ExtendedIPAddress<T>, R extends IPRange<T>> boolean overlapsOrAdjacent(R first,
-			R second) {
-		return first.overlaps(second) || first.isAdjacent(second);
-	}
-
-	private static <T extends Comparable<T>> T max(T a, T b) {
-		return a.compareTo(b) >= 0 ? a : b;
-	}
-
-	private static <T extends Comparable<T>> T min(T a, T b) {
-		return a.compareTo(b) < 0 ? a : b;
-	}
-=======
-	public List<? extends IPSubnet<I, L>> toSubnets();
-
-	/**
-	 * Returns the list of addresses contained in the range. The list is
-	 * {@link IPRange#intLength()} elements long (up to Integer.MAX_VALUE)
-	 * 
-	 * @return The list of addresses contained in the range
-	 */
-	default List<I> toList() {
-		ArrayList<I> list = new ArrayList<>(this.intLength());
-		Iterator<I> iter = this.iterator();
-		for (int i = 0; i < this.intLength(); i++) {
-			list.add(iter.next());
-		}
-		return list;
-	}
-
-	public IPRange<I,L> withLast(I address);
-	 
-	public IPRange<I,L> withFirst(I address);
->>>>>>> 92e3d104
-}
+/**
+ * Copyright (c) 2018, Ineter Contributors
+ *
+ * This Source Code Form is subject to the terms of the Mozilla Public
+ * License, v. 2.0. If a copy of the MPL was not distributed with this
+ * file, You can obtain one at http://mozilla.org/MPL/2.0/.
+ */
+package com.github.maltalex.ineter.range;
+
+import java.io.Serializable;
+import java.util.ArrayList;
+import java.util.Iterator;
+import java.util.List;
+
+import com.github.maltalex.ineter.base.IPAddress;
+
+public interface IPRange<I extends IPAddress & Comparable<I>, L extends Number & Comparable<L>> extends Iterable<I>, Serializable {
+
+	public I getFirst();
+
+	public I getLast();
+
+	/**
+	 * Checks whether this range has any overlapping addresses with a given
+	 * range. To check whether all addresses are contained, use
+	 * {@link IPRange#contains(IPRange)}
+	 *
+	 * @param range
+	 *            the range to check for overlap
+	 * @return true if the given range overlaps with this one
+	 */
+	default boolean overlaps(IPRange<I,L> range) {
+		// Either one of the ends of the other range is within this one
+		// Or this range is completely inside the other range. In that case,
+		// it's enough to check just one of the edges of this range
+		return this.contains(range.getFirst()) || this.contains(range.getLast()) || range.contains(this.getFirst());
+	}
+
+	/**
+	 * Checks whether a given address is inside this range
+	 *
+	 * @param ip
+	 * @return true if the given address is inside this range
+	 */
+	default boolean contains(I ip) {
+		return this.getFirst().compareTo(ip) <= 0 && this.getLast().compareTo(ip) >= 0;
+	}
+
+	/**
+	 * Checks whether this range contains all addresses of a given range. To
+	 * check for partial overlap, use {@link IPRange#overlaps(IPRange)}
+	 *
+	 * @param range
+	 *            range to check
+	 * @return true if the entire given range is contained within this range
+	 */
+	default boolean contains(IPRange<I,L> range) {
+		return this.contains(range.getFirst()) && this.contains(range.getLast());
+	}
+
+	/**
+	 * Returns the number of addresses in the range
+	 *
+	 * @return number of addresses in the range
+	 */
+	public L length();
+
+	/**
+	 * Returns the number of addresses in the range
+	 * 
+	 * If the number is larger than Integer.MAX_VALUE, returns Integer.MAX_VALUE
+	 * 
+	 * @return number of addresses in the range, up to Integer.MAX_VALUE
+	 */
+	public int intLength();
+
+	@Override
+	default Iterator<I> iterator() {
+		return iterator(false);
+	}
+
+	/**
+	 * Returns an iterator that optionally skips both the first and last
+	 * addresses in the range
+	 *
+	 * @param trim
+	 *            set to true to skip first and last addresses
+	 * @return a new iterator instance
+	 */
+	default Iterator<I> iterator(boolean trim) {
+		return iterator(trim, trim);
+	}
+
+	/**
+	 * Returns an iterator that optionally skips the first, last or both
+	 * addresses in the range
+	 *
+	 * @param skipFirst
+	 *            set to true to skip the first address
+	 * @param skipLast
+	 *            set to true to skip the last addresses
+	 * @return a new iterator instance
+	 */
+	public Iterator<I> iterator(boolean skipFirst, boolean skipLast);
+
+	/**
+	 * Calculates and returns the minimal list of Subnets that compose this
+	 * address range.
+	 *
+	 * @return a list of Subnets that compose this address range
+	 */
+	public List<? extends IPSubnet<I, L>> toSubnets();
+
+	/**
+	 * Returns the list of addresses contained in the range. The list is
+	 * {@link IPRange#intLength()} elements long (up to Integer.MAX_VALUE)
+	 * 
+	 * @return The list of addresses contained in the range
+	 */
+	default List<I> toList() {
+		ArrayList<I> list = new ArrayList<>(this.intLength());
+		Iterator<I> iter = this.iterator();
+		for (int i = 0; i < this.intLength(); i++) {
+			list.add(iter.next());
+		}
+		return list;
+	}
+
+	public IPRange<I,L> withLast(I address);
+	 
+	public IPRange<I,L> withFirst(I address);
+}