/**
 * Copyright (c) 2018, Ineter Contributors
 * <p>
 * This Source Code Form is subject to the terms of the Mozilla Public
 * License, v. 2.0. If a copy of the MPL was not distributed with this
 * file, You can obtain one at http://mozilla.org/MPL/2.0/.
 */
package com.github.maltalex.ineter.base;

import java.net.Inet4Address;

import com.github.maltalex.ineter.range.IPv4Range;
import com.github.maltalex.ineter.range.IPv4Subnet;

<<<<<<< HEAD
public class IPv4Address extends ExtendedIPAddress<IPv4Address> {
=======
public class IPv4Address implements IPAddress, Comparable<IPv4Address> {
>>>>>>> 92e3d104

	public static enum IPv4KnownRange {

		//@formatter:off
		/**
		 * 127.0.0.0/8 - RFC 990
		 */
		LOOPBACK(IPv4Subnet.of("127.0.0.0/8")),
		/**
		 * 0.0.0.0/8 - RFC 1700
		 */
		UNSPECIFIED(IPv4Subnet.of("0.0.0.0/8")),
		/**
		 * 10.0.0.0/8 - RFC 1918
		 */
		PRIVATE_10(IPv4Subnet.of("10.0.0.0/8")),
		/**
		 * 172.16.0.0/12 - RFC 1918
		 */
		PRIVATE_172_16(IPv4Subnet.of("172.16.0.0/12")),
		/**
		 * 192.168.0.0/16 - RFC 1918
		 */
		PRIVATE_192_168(IPv4Subnet.of("192.168.0.0/16")),
		/**
		 * 198.18.0.0/15 - RFC 2544
		 */
		TESTING(IPv4Subnet.of("198.18.0.0/15")),
		/**
		 * 192.88.99.0/24 - RFC 3068
		 */
		TRANSLATION_6_TO_4(IPv4Subnet.of("192.88.99.0/24")),
		/**
		 * 169.254.0.0/16 - RFC 3927
		 */
		LINK_LOCAL(IPv4Subnet.of("169.254.0.0/16")),
		/**
		 * 192.0.0.0/24 - RFC 5736
		 */
		SPECIAL_PURPOSE(IPv4Subnet.of("192.0.0.0/24")),
		/**
		 * 192.0.2.0/24 - RFC 5737
		 */
		TEST_NET1(IPv4Subnet.of("192.0.2.0/24")),
		/**
		 * 198.51.100.0/24 - RFC 5737
		 */
		TEST_NET2(IPv4Subnet.of("198.51.100.0/24")),
		/**
		 * 203.0.113.0/24 - RFC 5737
		 */
		TEST_NET3(IPv4Subnet.of("203.0.113.0/24")),
		/**
		 * 224.0.0.0/4 - RFC 5771
		 */
		MULTICAST(IPv4Subnet.of("224.0.0.0/4")),
		/**
		 * "100.64.0.0/10 - RFC 6598
		 */
		CGNAT(IPv4Subnet.of("100.64.0.0/10")),
		/**
		 * 240.0.0.0/4 - RFC 6890
		 */
		RESERVED_240(IPv4Subnet.of("240.0.0.0/4")),
		/**
		 * 255.255.255.255/32 - RFC 6890
		 */
		BROADCAST(IPv4Subnet.of("255.255.255.255/32"));
		//@formatter:on

		private IPv4Range range;

		private IPv4KnownRange(IPv4Range range) {
			this.range = range;
		}

		public boolean contains(IPv4Address address) {
			return this.range.contains(address);
		}

		public IPv4Range range() {
			return this.range;
		}
	}

	protected static enum Ip4Octet {
		OCTET_A(0), OCTET_B(1), OCTET_C(2), OCTET_D(3);

		private final int mask;
		private final int shift;

		private Ip4Octet(int byteShift) {
			this.shift = 24 - (byteShift << 3);
			this.mask = 0xff000000 >>> (byteShift << 3);
		}

		public int isolateAsInt(int ip) {
			return (ip & this.mask) >>> this.shift;
		}

		public byte isolateAsByte(int ip) {
			return (byte) isolateAsInt(ip);
		}
	}

	public static final int ADDRESS_BITS = 32;
	public static final int ADDRESS_BYTES = 4;

	private static final long serialVersionUID = 1L;

	/**
	 * Build an IPv4Address from a 4 byte long big-endian (highest byte first)
	 * byte array
	 *
	 * @param bigEndianByteArr
	 *            4 byte big-endian byte array
	 * @return new IPv4Address instance
	 */
	public static IPv4Address of(byte[] bigEndianByteArr) {
		if (bigEndianByteArr == null) {
			throw new NullPointerException("The given array is null");
		}
		if (bigEndianByteArr.length != ADDRESS_BYTES) {
			throw new IllegalArgumentException(
					String.format("The array has to be 4 bytes long, the given array is %d bytes long",
							Integer.valueOf(bigEndianByteArr.length)));
		}

		return new IPv4Address(
				shiftToInt(bigEndianByteArr[0], bigEndianByteArr[1], bigEndianByteArr[2], bigEndianByteArr[3]));
	}

	/**
	 * Build an IPv4Address from an int (32 bit)
	 *
	 * @param intIp
	 * @return new IPv4Address instance
	 */
	public static IPv4Address of(int intIp) {
		return new IPv4Address(intIp);
	}

	/**
	 * Build an IPv4Address from a literal String representations such as
	 * "192.168.1.1"
	 *
	 * @param ip
	 *            literal IP address String
	 * @return new IPv4Address instance
	 */
	public static IPv4Address of(String ip) {
		if (ip == null) {
			throw new NullPointerException("String IP address is null");
		}
		if (ip.length() < 7 || ip.length() > 15) {
			throw new IllegalArgumentException("Invalid IP address length");
		}
		String[] split = ip.split("\\.");
		if (split.length != ADDRESS_BYTES) {
			throw new IllegalArgumentException("IPv4 addresses must have exactly 4 octets");
		}
		int a = Integer.parseInt(split[0]), b = Integer.parseInt(split[1]);
		int c = Integer.parseInt(split[2]), d = Integer.parseInt(split[3]);

		// Make sure all octets are between 0 and 255
		if (((a | b | c | d) & 0xffffff00) != 0) {
			throw new IllegalArgumentException("All octets have to be between 0 and 255");
		}

		return of(shiftToInt(a, b, c, d));
	}

	/**
	 * Build an IPv4Address from an java.net.Inet4Address
	 *
	 * @param address
	 * @return new IPv4Address instance
	 */
	public static IPv4Address of(Inet4Address address) {
		return of(address.getAddress());
	}

	protected static int shiftToInt(int a, int b, int c, int d) {
		return (a << 24 | b << 16 | c << 8 | d);
	}

	protected static int shiftToInt(byte a, byte b, byte c, byte d) {
		return shiftToInt(a & 0xff, b & 0xff, c & 0xff, d & 0xff);
	}

	protected final int ip;

	/**
	 * IPv4Address int constructor
	 *
	 * @param intIp
	 */
	public IPv4Address(int intIp) {
		this.ip = intIp;
	}

	@Override
	public int version() {
		return 4;
	}

	@Override
	public int compareTo(IPv4Address o) {
		if (o == null) {
			return 1;
		}

		if (this.ip == o.ip) {
			return 0;
		}
		return (this.ip + Integer.MIN_VALUE) < (o.toInt() + Integer.MIN_VALUE) ? -1 : 1;
	}

	@Override
	public boolean equals(Object obj) {
		if (obj == null) {
			return false;
		}
		if (!(obj instanceof IPv4Address)) {
			return false;
		}
		return ((IPv4Address) obj).ip == this.ip;
	}

	@Override
	public int hashCode() {
		return this.ip;
	}

	@Override
	public boolean is6To4() {
		return IPv4KnownRange.TRANSLATION_6_TO_4.contains(this);
	}

	/**
	 * Is this the broadcast address?
	 *
	 * @return true if the address is 255.255.255.255
	 */
	public boolean isBroadcast() {
		return IPv4KnownRange.BROADCAST.contains(this);
	}

	@Override
	public boolean isMartian() {
		return isReserved() || isPrivate() || is6To4() || isBroadcast() || isLinkLocal() || isMulticast()
				|| isLoopback() || isUnspecified();
	}

	@Override
	public boolean isLinkLocal() {
		return IPv4KnownRange.LINK_LOCAL.contains(this);
	}

	@Override
	public boolean isLoopback() {
		return IPv4KnownRange.LOOPBACK.contains(this);
	}

	@Override
	public boolean isMulticast() {
		return IPv4KnownRange.MULTICAST.contains(this);
	}

	@Override
	public boolean isPrivate() {
		return IPv4KnownRange.PRIVATE_10.contains(this) || IPv4KnownRange.PRIVATE_172_16.contains(this)
				|| IPv4KnownRange.PRIVATE_192_168.contains(this) || IPv4KnownRange.CGNAT.contains(this);

	}

	@Override
	public boolean isReserved() {
		return IPv4KnownRange.RESERVED_240.contains(this) || IPv4KnownRange.SPECIAL_PURPOSE.contains(this)
				|| IPv4KnownRange.TEST_NET1.contains(this) || IPv4KnownRange.TEST_NET2.contains(this)
				|| IPv4KnownRange.TEST_NET3.contains(this) || IPv4KnownRange.TESTING.contains(this);
	}

	@Override
	public boolean isUnspecified() {
		return IPv4KnownRange.UNSPECIFIED.contains(this);
	}

	@Override
	public IPv4Address next() {
		return plus(1);
	}

	@Override
	public IPv4Address plus(int n) {
		return new IPv4Address((int) (toLong() + n));
	}

	@Override
	public IPv4Address previous() {
		return minus(1);
	}

	@Override
	public IPv4Address minus(int n) {
		return new IPv4Address((int) (toLong() - n));
	}

	@Override
	public byte[] toBigEndianArray() {
		return new byte[] { Ip4Octet.OCTET_A.isolateAsByte(this.ip), Ip4Octet.OCTET_B.isolateAsByte(this.ip),
				Ip4Octet.OCTET_C.isolateAsByte(this.ip), Ip4Octet.OCTET_D.isolateAsByte(this.ip) };
	}

	/**
	 * Return a copy of this address, in Inet4Address form
	 *
	 * @return new Inet4Address instance
	 */
	public Inet4Address toInet4Address() {
		return (Inet4Address) toInetAddress();
	}

	@Override
	public byte[] toLittleEndianArray() {
		return new byte[] { Ip4Octet.OCTET_D.isolateAsByte(this.ip), Ip4Octet.OCTET_C.isolateAsByte(this.ip),
				Ip4Octet.OCTET_B.isolateAsByte(this.ip), Ip4Octet.OCTET_A.isolateAsByte(this.ip) };
	}

	@Override
	public boolean isAdjacentTo(IPv4Address other) {
		return (this.ip != 0xffffffff && this.next().equals(other)) || (this.ip != 0 && this.previous().equals(other));
	}

	@Override
	public String toString() {
		return String.join(".", Integer.toString(Ip4Octet.OCTET_A.isolateAsInt(this.ip)),
				Integer.toString(Ip4Octet.OCTET_B.isolateAsInt(this.ip)),
				Integer.toString(Ip4Octet.OCTET_C.isolateAsInt(this.ip)),
				Integer.toString(Ip4Octet.OCTET_D.isolateAsInt(this.ip)));
	}

	/**
	 * Return a copy of this address in int form
	 *
	 * @return int representation of this address
	 */
	public int toInt() {
		return this.ip;
	}

	/**
	 * Return a copy of this address in long form
	 *
	 * @return long representation of this address
	 */
	public long toLong() {
		return this.ip & 0x00000000ffffffffL;
	}
<<<<<<< HEAD
=======

	public IPv4Subnet toSubnet() {
		return IPv4Subnet.of(this, ADDRESS_BITS);
	}

	public IPv4Range toRange(IPv4Address address) {
		return this.compareTo(address) <0 ? IPv4Range.of(this, address) : IPv4Range.of(address, this);
	}

	public boolean isAdjacentTo(IPv4Address other) {
		return distanceTo(other) == 1;
	}

	public Long distanceTo(IPv4Address other) {
		return Math.abs(this.toLong() - other.toLong());
	}

	public IPv4Address and(IPv4Address other) {
		return IPv4Address.of(this.ip & other.ip);
	}

	public IPv4Address or(IPv4Address other) {
		return IPv4Address.of(this.ip | other.ip);
	}
	
	public IPv4Address xor(IPv4Address other) {
		return IPv4Address.of(this.ip ^ other.ip);
	}

	public IPv4Address not() {
		return IPv4Address.of(~this.ip);
	}
>>>>>>> 92e3d104
}<|MERGE_RESOLUTION|>--- conflicted
+++ resolved
@@ -1,6 +1,6 @@
 /**
  * Copyright (c) 2018, Ineter Contributors
- * <p>
+ *
  * This Source Code Form is subject to the terms of the Mozilla Public
  * License, v. 2.0. If a copy of the MPL was not distributed with this
  * file, You can obtain one at http://mozilla.org/MPL/2.0/.
@@ -12,11 +12,7 @@
 import com.github.maltalex.ineter.range.IPv4Range;
 import com.github.maltalex.ineter.range.IPv4Subnet;
 
-<<<<<<< HEAD
-public class IPv4Address extends ExtendedIPAddress<IPv4Address> {
-=======
 public class IPv4Address implements IPAddress, Comparable<IPv4Address> {
->>>>>>> 92e3d104
 
 	public static enum IPv4KnownRange {
 
@@ -127,14 +123,14 @@
 
 	private static final long serialVersionUID = 1L;
 
-	/**
-	 * Build an IPv4Address from a 4 byte long big-endian (highest byte first)
-	 * byte array
-	 *
-	 * @param bigEndianByteArr
-	 *            4 byte big-endian byte array
-	 * @return new IPv4Address instance
-	 */
+	/**
+	 * Build an IPv4Address from a 4 byte long big-endian (highest byte first)
+	 * byte array
+	 *
+	 * @param bigEndianByteArr
+	 *            4 byte big-endian byte array
+	 * @return new IPv4Address instance
+	 */
 	public static IPv4Address of(byte[] bigEndianByteArr) {
 		if (bigEndianByteArr == null) {
 			throw new NullPointerException("The given array is null");
@@ -149,24 +145,24 @@
 				shiftToInt(bigEndianByteArr[0], bigEndianByteArr[1], bigEndianByteArr[2], bigEndianByteArr[3]));
 	}
 
-	/**
-	 * Build an IPv4Address from an int (32 bit)
-	 *
-	 * @param intIp
-	 * @return new IPv4Address instance
-	 */
+	/**
+	 * Build an IPv4Address from an int (32 bit)
+	 *
+	 * @param intIp
+	 * @return new IPv4Address instance
+	 */
 	public static IPv4Address of(int intIp) {
 		return new IPv4Address(intIp);
 	}
 
-	/**
-	 * Build an IPv4Address from a literal String representations such as
-	 * "192.168.1.1"
-	 *
-	 * @param ip
-	 *            literal IP address String
-	 * @return new IPv4Address instance
-	 */
+	/**
+	 * Build an IPv4Address from a literal String representations such as
+	 * "192.168.1.1"
+	 *
+	 * @param ip
+	 *            literal IP address String
+	 * @return new IPv4Address instance
+	 */
 	public static IPv4Address of(String ip) {
 		if (ip == null) {
 			throw new NullPointerException("String IP address is null");
@@ -189,12 +185,12 @@
 		return of(shiftToInt(a, b, c, d));
 	}
 
-	/**
-	 * Build an IPv4Address from an java.net.Inet4Address
-	 *
-	 * @param address
-	 * @return new IPv4Address instance
-	 */
+	/**
+	 * Build an IPv4Address from an java.net.Inet4Address
+	 *
+	 * @param address
+	 * @return new IPv4Address instance
+	 */
 	public static IPv4Address of(Inet4Address address) {
 		return of(address.getAddress());
 	}
@@ -209,11 +205,11 @@
 
 	protected final int ip;
 
-	/**
-	 * IPv4Address int constructor
-	 *
-	 * @param intIp
-	 */
+	/**
+	 * IPv4Address int constructor
+	 *
+	 * @param intIp
+	 */
 	public IPv4Address(int intIp) {
 		this.ip = intIp;
 	}
@@ -256,11 +252,11 @@
 		return IPv4KnownRange.TRANSLATION_6_TO_4.contains(this);
 	}
 
-	/**
-	 * Is this the broadcast address?
-	 *
-	 * @return true if the address is 255.255.255.255
-	 */
+	/**
+	 * Is this the broadcast address?
+	 *
+	 * @return true if the address is 255.255.255.255
+	 */
 	public boolean isBroadcast() {
 		return IPv4KnownRange.BROADCAST.contains(this);
 	}
@@ -331,11 +327,11 @@
 				Ip4Octet.OCTET_C.isolateAsByte(this.ip), Ip4Octet.OCTET_D.isolateAsByte(this.ip) };
 	}
 
-	/**
-	 * Return a copy of this address, in Inet4Address form
-	 *
-	 * @return new Inet4Address instance
-	 */
+	/**
+	 * Return a copy of this address, in Inet4Address form
+	 *
+	 * @return new Inet4Address instance
+	 */
 	public Inet4Address toInet4Address() {
 		return (Inet4Address) toInetAddress();
 	}
@@ -344,11 +340,6 @@
 	public byte[] toLittleEndianArray() {
 		return new byte[] { Ip4Octet.OCTET_D.isolateAsByte(this.ip), Ip4Octet.OCTET_C.isolateAsByte(this.ip),
 				Ip4Octet.OCTET_B.isolateAsByte(this.ip), Ip4Octet.OCTET_A.isolateAsByte(this.ip) };
-	}
-
-	@Override
-	public boolean isAdjacentTo(IPv4Address other) {
-		return (this.ip != 0xffffffff && this.next().equals(other)) || (this.ip != 0 && this.previous().equals(other));
 	}
 
 	@Override
@@ -359,25 +350,23 @@
 				Integer.toString(Ip4Octet.OCTET_D.isolateAsInt(this.ip)));
 	}
 
-	/**
-	 * Return a copy of this address in int form
-	 *
-	 * @return int representation of this address
-	 */
+	/**
+	 * Return a copy of this address in int form
+	 *
+	 * @return int representation of this address
+	 */
 	public int toInt() {
 		return this.ip;
 	}
 
-	/**
-	 * Return a copy of this address in long form
-	 *
-	 * @return long representation of this address
-	 */
+	/**
+	 * Return a copy of this address in long form
+	 *
+	 * @return long representation of this address
+	 */
 	public long toLong() {
 		return this.ip & 0x00000000ffffffffL;
 	}
-<<<<<<< HEAD
-=======
 
 	public IPv4Subnet toSubnet() {
 		return IPv4Subnet.of(this, ADDRESS_BITS);
@@ -410,5 +399,4 @@
 	public IPv4Address not() {
 		return IPv4Address.of(~this.ip);
 	}
->>>>>>> 92e3d104
 }